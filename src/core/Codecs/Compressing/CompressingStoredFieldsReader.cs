/*
 * Licensed to the Apache Software Foundation (ASF) under one or more
 * contributor license agreements.  See the NOTICE file distributed with
 * this work for additional information regarding copyright ownership.
 * The ASF licenses this file to You under the Apache License, Version 2.0
 * (the "License"); you may not use this file except in compliance with
 * the License.  You may obtain a copy of the License at
 *
 *     http://www.apache.org/licenses/LICENSE-2.0
 *
 * Unless required by applicable law or agreed to in writing, software
 * distributed under the License is distributed on an "AS IS" BASIS,
 * WITHOUT WARRANTIES OR CONDITIONS OF ANY KIND, either express or implied.
 * See the License for the specific language governing permissions and
 * limitations under the License.
 */

using Lucene.Net.Index;
using Lucene.Net.Store;
using Lucene.Net.Support;
using Lucene.Net.Util;
using Lucene.Net.Util.Packed;
using System;

namespace Lucene.Net.Codecs.Compressing
{
<<<<<<< HEAD
/**
 * {@link StoredFieldsReader} impl for {@link CompressingStoredFieldsFormat}.
 * @lucene.experimental
 */
public sealed class CompressingStoredFieldsReader: StoredFieldsReader {

  private FieldInfos fieldInfos;
  private CompressingStoredFieldsIndexReader indexReader;
  private IndexInput fieldsStream;
  private int packedIntsVersion;
  private CompressionMode compressionMode;
  private Decompressor decompressor;
  private BytesRef bytes;
  private int numDocs;
  private bool closed;

  // used by clone
  private CompressingStoredFieldsReader(CompressingStoredFieldsReader reader) {
    this.fieldInfos = reader.fieldInfos;
    this.fieldsStream = (IndexInput)reader.fieldsStream.Clone();
    this.indexReader = reader.indexReader.clone();
    this.packedIntsVersion = reader.packedIntsVersion;
    this.compressionMode = reader.compressionMode;
    this.decompressor = (Decompressor)reader.decompressor.Clone();
    this.numDocs = reader.numDocs;
    this.bytes = new BytesRef(reader.bytes.bytes.Length);
    this.closed = false;
  }

  /** Sole constructor. */
  public CompressingStoredFieldsReader(Directory d, SegmentInfo si, string segmentSuffix, FieldInfos fn,
      IOContext context, string formatName, CompressionMode compressionMode) 
  {
    this.compressionMode = compressionMode;
    string segment = si.name;
    bool success = false;
    fieldInfos = fn;
    numDocs = si.DocCount;
    IndexInput indexStream = null;
    try {
      fieldsStream = d.OpenInput(IndexFileNames.SegmentFileName(segment, segmentSuffix, FIELDS_EXTENSION), context);
      string indexStreamFN = IndexFileNames.SegmentFileName(segment, segmentSuffix, FIELDS_INDEX_EXTENSION);
      indexStream = d.OpenInput(indexStreamFN, context);

      string codecNameIdx = formatName + CODEC_SFX_IDX;
      string codecNameDat = formatName + CODEC_SFX_DAT;
      CodecUtil.CheckHeader(indexStream, codecNameIdx, VERSION_START, VERSION_CURRENT);
      CodecUtil.CheckHeader(fieldsStream, codecNameDat, VERSION_START, VERSION_CURRENT);

      indexReader = new CompressingStoredFieldsIndexReader(indexStream, si);
      indexStream = null;

      packedIntsVersion = fieldsStream.ReadVInt();
      decompressor = compressionMode.newDecompressor();
      this.bytes = new BytesRef();

      success = true;
    } finally {
      if (!success) {
        IOUtils.closeWhileHandlingException(this, indexStream);
      }
    }
  }

  /**
   * @throws AlreadyClosedException if this FieldsReader is closed
   */
  private void ensureOpen() {
    if (closed) {
      throw new AlreadyClosedException("this FieldsReader is closed");
    }
  }

  /** 
   * Close the underlying {@link IndexInput}s.
   */
  public override void close() {
    if (!closed) {
      IOUtils.Close(fieldsStream, indexReader);
      closed = true;
    }
  }

  private static void readField(ByteArrayDataInput input, StoredFieldVisitor visitor, FieldInfo info, int bits) {
    switch (bits & TYPE_MASK) {
      case BYTE_ARR:
        int length = input.readVInt();
        byte[] data = new byte[length];
        input.readBytes(data, 0, length);
        visitor.binaryField(info, data);
        break;
      case STRING:
        length = input.readVInt();
        data = new byte[length];
        input.readBytes(data, 0, length);
        visitor.stringField(info, new string(data, IOUtils.CHARSET_UTF_8));
        break;
      case NUMERIC_INT:
        visitor.intField(info, input.readInt());
        break;
      case NUMERIC_FLOAT:
        visitor.floatField(info, Float.intBitsToFloat(input.readInt()));
        break;
      case NUMERIC_LONG:
        visitor.longField(info, input.readLong());
        break;
      case NUMERIC_DOUBLE:
        visitor.doubleField(info, Double.longBitsToDouble(input.readLong()));
        break;
      default:
        throw new AssertionError("Unknown type flag: " + Integer.toHexString(bits));
    }
  }

  private static void skipField(ByteArrayDataInput input, int bits) {
    switch (bits & TYPE_MASK) {
      case BYTE_ARR:
      case STRING:
        int length = input.readVInt();
        input.skipBytes(length);
        break;
      case NUMERIC_INT:
      case NUMERIC_FLOAT:
        input.readInt();
        break;
      case NUMERIC_LONG:
      case NUMERIC_DOUBLE:
        input.readLong();
        break;
      default:
        throw new AssertionError("Unknown type flag: " + Integer.toHexString(bits));
    }
  }

  public override void visitDocument(int docID, StoredFieldVisitor visitor)
  {
    fieldsStream.Seek(indexReader.getStartPointer(docID));

    int docBase = fieldsStream.ReadVInt();
    int chunkDocs = fieldsStream.ReadVInt();
    if (docID < docBase
        || docID >= docBase + chunkDocs
        || docBase + chunkDocs > numDocs) {
      throw new CorruptIndexException("Corrupted: docID=" + docID
          + ", docBase=" + docBase + ", chunkDocs=" + chunkDocs
          + ", numDocs=" + numDocs);
    }
=======
    /**
     * {@link StoredFieldsReader} impl for {@link CompressingStoredFieldsFormat}.
     * @lucene.experimental
     */
    public sealed class CompressingStoredFieldsReader : StoredFieldsReader
    {

        private FieldInfos fieldInfos;
        private CompressingStoredFieldsIndexReader indexReader;
        private IndexInput fieldsStream;
        private int packedIntsVersion;
        private CompressionMode compressionMode;
        private Decompressor decompressor;
        private BytesRef bytes;
        private int numDocs;
        private bool closed;

        // used by clone
        private CompressingStoredFieldsReader(CompressingStoredFieldsReader reader)
        {
            this.fieldInfos = reader.fieldInfos;
            this.fieldsStream = (IndexInput)reader.fieldsStream.Clone();
            this.indexReader = reader.indexReader.clone();
            this.packedIntsVersion = reader.packedIntsVersion;
            this.compressionMode = reader.compressionMode;
            this.decompressor = (Decompressor)reader.decompressor.Clone();
            this.numDocs = reader.numDocs;
            this.bytes = new BytesRef(reader.bytes.bytes.Length);
            this.closed = false;
        }
>>>>>>> d4b08641

        /** Sole constructor. */
        public CompressingStoredFieldsReader(Directory d, SegmentInfo si, string segmentSuffix, FieldInfos fn,
            IOContext context, string formatName, CompressionMode compressionMode)
        {
            this.compressionMode = compressionMode;
            string segment = si.name;
            bool success = false;
            fieldInfos = fn;
            numDocs = si.DocCount;
            IndexInput indexStream = null;
            try
            {
                fieldsStream = d.OpenInput(IndexFileNames.SegmentFileName(segment, segmentSuffix, FIELDS_EXTENSION), context);
                string indexStreamFN = IndexFileNames.SegmentFileName(segment, segmentSuffix, FIELDS_INDEX_EXTENSION);
                indexStream = d.OpenInput(indexStreamFN, context);

                string codecNameIdx = formatName + CODEC_SFX_IDX;
                string codecNameDat = formatName + CODEC_SFX_DAT;
                CodecUtil.CheckHeader(indexStream, codecNameIdx, VERSION_START, VERSION_CURRENT);
                CodecUtil.CheckHeader(fieldsStream, codecNameDat, VERSION_START, VERSION_CURRENT);

                indexReader = new CompressingStoredFieldsIndexReader(indexStream, si);
                indexStream = null;

                packedIntsVersion = fieldsStream.ReadVInt();
                decompressor = compressionMode.newDecompressor();
                this.bytes = new BytesRef();

                success = true;
            }
            finally
            {
                if (!success)
                {
                    IOUtils.CloseWhileHandlingException((IDisposable)this, indexStream);
                }
            }
        }

        /**
         * @throws AlreadyClosedException if this FieldsReader is closed
         */
        private void ensureOpen()
        {
            if (closed)
            {
                throw new AlreadyClosedException("this FieldsReader is closed");
            }
        }

        /** 
         * Close the underlying {@link IndexInput}s.
         */
        public override void Close()
        {
            if (!closed)
            {
                IOUtils.Close(fieldsStream, indexReader);
                closed = true;
            }
        }

        private static void ReadField(ByteArrayDataInput input, StoredFieldVisitor visitor, FieldInfo info, int bits)
        {
            switch (bits & TYPE_MASK)
            {
                case BYTE_ARR:
                    int length = input.readVInt();
                    byte[] data = new byte[length];
                    input.readBytes(data, 0, length);
                    visitor.binaryField(info, data);
                    break;
                case STRING:
                    length = input.readVInt();
                    data = new byte[length];
                    input.readBytes(data, 0, length);
                    visitor.stringField(info, new string(data, IOUtils.CHARSET_UTF_8));
                    break;
                case NUMERIC_INT:
                    visitor.intField(info, input.readInt());
                    break;
                case NUMERIC_FLOAT:
                    visitor.floatField(info, Float.intBitsToFloat(input.readInt()));
                    break;
                case NUMERIC_LONG:
                    visitor.longField(info, input.readLong());
                    break;
                case NUMERIC_DOUBLE:
                    visitor.doubleField(info, Double.longBitsToDouble(input.readLong()));
                    break;
                default:
                    throw new AssertionError("Unknown type flag: " + Integer.toHexString(bits));
            }
        }

        private static void SkipField(ByteArrayDataInput input, int bits)
        {
            switch (bits & TYPE_MASK)
            {
                case BYTE_ARR:
                case STRING:
                    int length = input.readVInt();
                    input.skipBytes(length);
                    break;
                case NUMERIC_INT:
                case NUMERIC_FLOAT:
                    input.readInt();
                    break;
                case NUMERIC_LONG:
                case NUMERIC_DOUBLE:
                    input.readLong();
                    break;
                default:
                    throw new AssertionError("Unknown type flag: " + Integer.toHexString(bits));
            }
        }

        public override void VisitDocument(int docID, StoredFieldVisitor visitor)
        {
            fieldsStream.Seek(indexReader.getStartPointer(docID));

            int docBase = fieldsStream.ReadVInt();
            int chunkDocs = fieldsStream.ReadVInt();
            if (docID < docBase
                || docID >= docBase + chunkDocs
                || docBase + chunkDocs > numDocs)
            {
                throw new CorruptIndexException("Corrupted: docID=" + docID
                    + ", docBase=" + docBase + ", chunkDocs=" + chunkDocs
                    + ", numDocs=" + numDocs);
            }

            int numStoredFields, length, offset, totalLength;
            if (chunkDocs == 1)
            {
                numStoredFields = fieldsStream.ReadVInt();
                offset = 0;
                length = fieldsStream.ReadVInt();
                totalLength = length;
            }
            else
            {
                int bitsPerStoredFields = fieldsStream.ReadVInt();
                if (bitsPerStoredFields == 0)
                {
                    numStoredFields = fieldsStream.ReadVInt();
                }
                else if (bitsPerStoredFields > 31)
                {
                    throw new CorruptIndexException("bitsPerStoredFields=" + bitsPerStoredFields);
                }
                else
                {
                    long filePointer = fieldsStream.FilePointer;
                    PackedInts.Reader reader = PackedInts.GetDirectReaderNoHeader(fieldsStream, PackedInts.Format.PACKED, packedIntsVersion, chunkDocs, bitsPerStoredFields);
                    numStoredFields = (int)(reader.Get(docID - docBase));
                    fieldsStream.Seek(filePointer + PackedInts.Format.PACKED.ByteCount(packedIntsVersion, chunkDocs, bitsPerStoredFields));
                }

                int bitsPerLength = fieldsStream.ReadVInt();
                if (bitsPerLength == 0)
                {
                    length = fieldsStream.ReadVInt();
                    offset = (docID - docBase) * length;
                    totalLength = chunkDocs * length;
                }
                else if (bitsPerStoredFields > 31)
                {
                    throw new CorruptIndexException("bitsPerLength=" + bitsPerLength);
                }
                else
                {
                    PackedInts.ReaderIterator it = (PackedInts.ReaderIterator)PackedInts.GetReaderIteratorNoHeader(fieldsStream, PackedInts.Format.PACKED, packedIntsVersion, chunkDocs, bitsPerLength, 1);
                    int off = 0;
                    for (int i = 0; i < docID - docBase; ++i)
                    {
                        //TODO - HACKMP - Paul, this is a point of concern for me, in that everything from this file, and the 
                        //decompressor.Decompress() contract is looking for int.  But, I don't want to simply cast from long to int here.
                        off += it.Next();
                    }
                    offset = off;
                    length = (int)it.Next();
                    off += length;
                    for (int i = docID - docBase + 1; i < chunkDocs; ++i)
                    {
                        off += it.Next();
                    }
                    totalLength = off;
                }
            }

            if ((length == 0) != (numStoredFields == 0))
            {
                throw new CorruptIndexException("length=" + length + ", numStoredFields=" + numStoredFields);
            }
            if (numStoredFields == 0)
            {
                // nothing to do
                return;
            }

            decompressor.Decompress(fieldsStream, totalLength, offset, length, bytes);

            ByteArrayDataInput documentInput = new ByteArrayDataInput((byte[])(Array)bytes.bytes, bytes.offset, bytes.length);
            for (int fieldIDX = 0; fieldIDX < numStoredFields; fieldIDX++)
            {
                long infoAndBits = documentInput.ReadVLong();
                int fieldNumber = Number.URShift(infoAndBits, TYPE_BITS); // (infoAndBits >>> TYPE_BITS);
                FieldInfo fieldInfo = fieldInfos.FieldInfo(fieldNumber);

                int bits = (int)(infoAndBits & TYPE_MASK);

                switch (visitor.NeedsField(fieldInfo))
                {
                    case StoredFieldVisitor.Status.YES:
                        ReadField(documentInput, visitor, fieldInfo, bits);
                        break;
                    case StoredFieldVisitor.Status.NO:
                        SkipField(documentInput, bits);
                        break;
                    case StoredFieldVisitor.Status.STOP:
                        return;
                }
            }
        }

        public override StoredFieldsReader Clone()
        {
            ensureOpen();
            return new CompressingStoredFieldsReader(this);
        }

        public CompressionMode CompressionMode
        {
            get
            {
                return compressionMode;
            }
        }

        // .NET Port: renamed to GetChunkIterator to avoid conflict with nested type.
        internal ChunkIterator GetChunkIterator(int startDocID)
        {
            ensureOpen();
            fieldsStream.Seek(indexReader.getStartPointer(startDocID));
            return new ChunkIterator(fieldsStream, indexReader, numDocs, packedIntsVersion, decompressor);
        }

        internal sealed class ChunkIterator
        {
            private IndexInput _fieldsStream;
            private CompressingStoredFieldsReader _indexReader;
            private Decompressor _decompressor;
            private int _numOfDocs;
            private int _packedIntsVersion;
            BytesRef bytes;
            int docBase;
            int chunkDocs;
            int[] numStoredFields;
            int[] lengths;

            public ChunkIterator(IndexInput fieldsStream, CompressingStoredFieldsReader indexReader,
                                    int numOfDocs, int packedIntsVersion, Decompressor decompressor)
            {
                _indexReader = indexReader;
                _numOfDocs = numOfDocs;
                _packedIntsVersion = packedIntsVersion;
                _decompressor = decompressor;
                _fieldsStream = fieldsStream;
                this.docBase = -1;
                bytes = new BytesRef();
                numStoredFields = new int[1];
                lengths = new int[1];
            }

            /**
             * Return the decompressed size of the chunk
             */
            public int ChunkSize()
            {
                int sum = 0;
                for (int i = 0; i < chunkDocs; ++i)
                {
                    sum += lengths[i];
                }
                return sum;
            }

            /**
             * Go to the chunk containing the provided doc ID.
             */
            public void Next(int doc)
            {
                _fieldsStream.Seek(_indexReader.getStartPointer(doc));

                int docBase = _fieldsStream.ReadVInt();
                int chunkDocs = _fieldsStream.ReadVInt();
                if (docBase < this.docBase + this.chunkDocs
                    || docBase + chunkDocs > _numOfDocs)
                {
                    throw new CorruptIndexException("Corrupted: current docBase=" + this.docBase
                        + ", current numDocs=" + this.chunkDocs + ", new docBase=" + docBase
                        + ", new numDocs=" + chunkDocs);
                }
                this.docBase = docBase;
                this.chunkDocs = chunkDocs;

                if (chunkDocs > numStoredFields.Length)
                {
                    int newLength = ArrayUtil.Oversize(chunkDocs, 4);
                    numStoredFields = new int[newLength];
                    lengths = new int[newLength];
                }

                if (chunkDocs == 1)
                {
                    numStoredFields[0] = _fieldsStream.ReadVInt();
                    lengths[0] = _fieldsStream.ReadVInt();
                }
                else
                {
                    int bitsPerStoredFields = _fieldsStream.ReadVInt();
                    if (bitsPerStoredFields == 0)
                    {
                        Arrays.Fill(numStoredFields, 0, chunkDocs, _fieldsStream.ReadVInt());
                    }
                    else if (bitsPerStoredFields > 31)
                    {
                        throw new CorruptIndexException("bitsPerStoredFields=" + bitsPerStoredFields);
                    }
                    else
                    {
                        PackedInts.ReaderIterator it = (PackedInts.ReaderIterator)PackedInts.GetReaderIteratorNoHeader(_fieldsStream, PackedInts.Format.PACKED, _packedIntsVersion, chunkDocs, bitsPerStoredFields, 1);
                        for (int i = 0; i < chunkDocs; ++i)
                        {
                            numStoredFields[i] = (int)it.Next();
                        }
                    }

                    int bitsPerLength = _fieldsStream.ReadVInt();
                    if (bitsPerLength == 0)
                    {
                        Arrays.Fill(lengths, 0, chunkDocs, _fieldsStream.ReadVInt());
                    }
                    else if (bitsPerLength > 31)
                    {
                        throw new CorruptIndexException("bitsPerLength=" + bitsPerLength);
                    }
                    else
                    {
                        PackedInts.ReaderIterator it = (PackedInts.ReaderIterator)PackedInts.GetReaderIteratorNoHeader(_fieldsStream, PackedInts.Format.PACKED, _packedIntsVersion, chunkDocs, bitsPerLength, 1);
                        for (int i = 0; i < chunkDocs; ++i)
                        {
                            lengths[i] = (int)it.Next();
                        }
                    }
                }
            }

            /**
             * Decompress the chunk.
             */
            public void Decompress()
            {
                // decompress data
                int chunkSize = this.ChunkSize();
                _decompressor.Decompress(_fieldsStream, chunkSize, 0, chunkSize, bytes);
                if (bytes.length != chunkSize)
                {
                    throw new CorruptIndexException("Corrupted: expected chunk size = " + this.ChunkSize() + ", got " + bytes.length);
                }
            }

            /**
             * Copy compressed data.
             */
            public void CopyCompressedData(DataOutput output)
            {
                long chunkEnd = docBase + chunkDocs == _numOfDocs
                    ? _fieldsStream.Length
                    : _indexReader.getStartPointer(docBase + chunkDocs);
                output.CopyBytes(_fieldsStream, chunkEnd - _fieldsStream.FilePointer);
            }

        }

    }
}<|MERGE_RESOLUTION|>--- conflicted
+++ resolved
@@ -24,155 +24,7 @@
 
 namespace Lucene.Net.Codecs.Compressing
 {
-<<<<<<< HEAD
-/**
- * {@link StoredFieldsReader} impl for {@link CompressingStoredFieldsFormat}.
- * @lucene.experimental
- */
-public sealed class CompressingStoredFieldsReader: StoredFieldsReader {
-
-  private FieldInfos fieldInfos;
-  private CompressingStoredFieldsIndexReader indexReader;
-  private IndexInput fieldsStream;
-  private int packedIntsVersion;
-  private CompressionMode compressionMode;
-  private Decompressor decompressor;
-  private BytesRef bytes;
-  private int numDocs;
-  private bool closed;
-
-  // used by clone
-  private CompressingStoredFieldsReader(CompressingStoredFieldsReader reader) {
-    this.fieldInfos = reader.fieldInfos;
-    this.fieldsStream = (IndexInput)reader.fieldsStream.Clone();
-    this.indexReader = reader.indexReader.clone();
-    this.packedIntsVersion = reader.packedIntsVersion;
-    this.compressionMode = reader.compressionMode;
-    this.decompressor = (Decompressor)reader.decompressor.Clone();
-    this.numDocs = reader.numDocs;
-    this.bytes = new BytesRef(reader.bytes.bytes.Length);
-    this.closed = false;
-  }
-
-  /** Sole constructor. */
-  public CompressingStoredFieldsReader(Directory d, SegmentInfo si, string segmentSuffix, FieldInfos fn,
-      IOContext context, string formatName, CompressionMode compressionMode) 
-  {
-    this.compressionMode = compressionMode;
-    string segment = si.name;
-    bool success = false;
-    fieldInfos = fn;
-    numDocs = si.DocCount;
-    IndexInput indexStream = null;
-    try {
-      fieldsStream = d.OpenInput(IndexFileNames.SegmentFileName(segment, segmentSuffix, FIELDS_EXTENSION), context);
-      string indexStreamFN = IndexFileNames.SegmentFileName(segment, segmentSuffix, FIELDS_INDEX_EXTENSION);
-      indexStream = d.OpenInput(indexStreamFN, context);
-
-      string codecNameIdx = formatName + CODEC_SFX_IDX;
-      string codecNameDat = formatName + CODEC_SFX_DAT;
-      CodecUtil.CheckHeader(indexStream, codecNameIdx, VERSION_START, VERSION_CURRENT);
-      CodecUtil.CheckHeader(fieldsStream, codecNameDat, VERSION_START, VERSION_CURRENT);
-
-      indexReader = new CompressingStoredFieldsIndexReader(indexStream, si);
-      indexStream = null;
-
-      packedIntsVersion = fieldsStream.ReadVInt();
-      decompressor = compressionMode.newDecompressor();
-      this.bytes = new BytesRef();
-
-      success = true;
-    } finally {
-      if (!success) {
-        IOUtils.closeWhileHandlingException(this, indexStream);
-      }
-    }
-  }
-
-  /**
-   * @throws AlreadyClosedException if this FieldsReader is closed
-   */
-  private void ensureOpen() {
-    if (closed) {
-      throw new AlreadyClosedException("this FieldsReader is closed");
-    }
-  }
-
-  /** 
-   * Close the underlying {@link IndexInput}s.
-   */
-  public override void close() {
-    if (!closed) {
-      IOUtils.Close(fieldsStream, indexReader);
-      closed = true;
-    }
-  }
-
-  private static void readField(ByteArrayDataInput input, StoredFieldVisitor visitor, FieldInfo info, int bits) {
-    switch (bits & TYPE_MASK) {
-      case BYTE_ARR:
-        int length = input.readVInt();
-        byte[] data = new byte[length];
-        input.readBytes(data, 0, length);
-        visitor.binaryField(info, data);
-        break;
-      case STRING:
-        length = input.readVInt();
-        data = new byte[length];
-        input.readBytes(data, 0, length);
-        visitor.stringField(info, new string(data, IOUtils.CHARSET_UTF_8));
-        break;
-      case NUMERIC_INT:
-        visitor.intField(info, input.readInt());
-        break;
-      case NUMERIC_FLOAT:
-        visitor.floatField(info, Float.intBitsToFloat(input.readInt()));
-        break;
-      case NUMERIC_LONG:
-        visitor.longField(info, input.readLong());
-        break;
-      case NUMERIC_DOUBLE:
-        visitor.doubleField(info, Double.longBitsToDouble(input.readLong()));
-        break;
-      default:
-        throw new AssertionError("Unknown type flag: " + Integer.toHexString(bits));
-    }
-  }
-
-  private static void skipField(ByteArrayDataInput input, int bits) {
-    switch (bits & TYPE_MASK) {
-      case BYTE_ARR:
-      case STRING:
-        int length = input.readVInt();
-        input.skipBytes(length);
-        break;
-      case NUMERIC_INT:
-      case NUMERIC_FLOAT:
-        input.readInt();
-        break;
-      case NUMERIC_LONG:
-      case NUMERIC_DOUBLE:
-        input.readLong();
-        break;
-      default:
-        throw new AssertionError("Unknown type flag: " + Integer.toHexString(bits));
-    }
-  }
-
-  public override void visitDocument(int docID, StoredFieldVisitor visitor)
-  {
-    fieldsStream.Seek(indexReader.getStartPointer(docID));
-
-    int docBase = fieldsStream.ReadVInt();
-    int chunkDocs = fieldsStream.ReadVInt();
-    if (docID < docBase
-        || docID >= docBase + chunkDocs
-        || docBase + chunkDocs > numDocs) {
-      throw new CorruptIndexException("Corrupted: docID=" + docID
-          + ", docBase=" + docBase + ", chunkDocs=" + chunkDocs
-          + ", numDocs=" + numDocs);
-    }
-=======
+
     /**
      * {@link StoredFieldsReader} impl for {@link CompressingStoredFieldsFormat}.
      * @lucene.experimental
@@ -203,7 +55,6 @@
             this.bytes = new BytesRef(reader.bytes.bytes.Length);
             this.closed = false;
         }
->>>>>>> d4b08641
 
         /** Sole constructor. */
         public CompressingStoredFieldsReader(Directory d, SegmentInfo si, string segmentSuffix, FieldInfos fn,
