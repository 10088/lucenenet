--- conflicted
+++ resolved
@@ -99,10 +99,6 @@
         public PersianAnalyzer(LuceneVersion matchVersion, CharArraySet stopwords)
             : base(matchVersion, stopwords)
         {
-<<<<<<< HEAD
-            this.stemExclusionSet = CharArraySet.Copy(matchVersion, stemExclusionSet).AsReadOnly();
-=======
->>>>>>> 599f3b7f
         }
 
         /// <summary>
